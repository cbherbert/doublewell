--- conflicted
+++ resolved
@@ -3,11 +3,7 @@
 """
 import unittest
 import numpy as np
-<<<<<<< HEAD
-from stochrare.utils import pseudorand, one_d_method
-=======
 from stochrare.utils import pseudorand, method1d
->>>>>>> 67e97d95
 
 
 class TestUtils(unittest.TestCase):
@@ -26,20 +22,12 @@
         )
         np.testing.assert_allclose(np.random.random(5), results, atol=1e-8)
 
-<<<<<<< HEAD
-    def test_one_d_method(self):
-=======
     def test_method1d(self):
->>>>>>> 67e97d95
         class mock_class:
             def __init__(self, dimension):
                 self.dimension = dimension
 
-<<<<<<< HEAD
-            @one_d_method
-=======
             @method1d
->>>>>>> 67e97d95
             def method(self):
                 return False
 
